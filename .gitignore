--- conflicted
+++ resolved
@@ -80,7 +80,9 @@
 npm-debug.log*
 yarn-debug.log*
 yarn-error.log*
-<<<<<<< HEAD
+prompt.xml
+repomix-output.xml
+
 
 # OS generated files
 .DS_Store
@@ -90,8 +92,4 @@
 # dev
 temp/*
 .idea
-.claude
-=======
-prompt.xml
-repomix-output.xml
->>>>>>> dfb66e01
+.claude